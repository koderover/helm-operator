--- conflicted
+++ resolved
@@ -18,11 +18,7 @@
 	"k8s.io/klog"
 
 	"github.com/fluxcd/flux/pkg/checkpoint"
-<<<<<<< HEAD
-
-=======
-	fluxhelm "github.com/fluxcd/helm-operator/pkg"
->>>>>>> 284a6dfd
+
 	"github.com/fluxcd/helm-operator/pkg/chartsync"
 	clientset "github.com/fluxcd/helm-operator/pkg/client/clientset/versioned"
 	ifinformers "github.com/fluxcd/helm-operator/pkg/client/informers/externalversions"
@@ -33,10 +29,6 @@
 	"github.com/fluxcd/helm-operator/pkg/operator"
 	"github.com/fluxcd/helm-operator/pkg/release"
 	"github.com/fluxcd/helm-operator/pkg/status"
-<<<<<<< HEAD
-=======
-	_ "k8s.io/code-generator/cmd/client-gen/generators"
->>>>>>> 284a6dfd
 )
 
 var (
@@ -126,12 +118,9 @@
 
 	gitTimeout = fs.Duration("git-timeout", 20*time.Second, "duration after which git operations time out")
 	gitPollInterval = fs.Duration("git-poll-interval", 5*time.Minute, "period on which to poll git chart sources for changes")
-<<<<<<< HEAD
+	gitDefaultRef = fs.String("git-default-ref", "master", "ref to clone chart from if ref is unspecified in a HelmRelease")
 
 	enabledHelmVersions = fs.StringSlice("enabled-helm-versions", []string{v2.VERSION, v3.VERSION}, "Helm versions supported by this operator instance")
-=======
-	gitDefaultRef = fs.String("git-default-ref", "master", "ref to clone chart from if ref is unspecified in a HelmRelease")
->>>>>>> 284a6dfd
 }
 
 func main() {
@@ -239,9 +228,8 @@
 	gitChartSync := chartsync.NewGitChartSync(
 		log.With(logger, "component", "gitchartsync"),
 		hrInformer.Lister(),
-		chartsync.GitConfig{GitTimeout: *gitTimeout, GitPollInterval: *gitPollInterval},
+		chartsync.GitConfig{GitTimeout: *gitTimeout, GitPollInterval: *gitPollInterval, GitDefaultRef: *gitDefaultRef},
 		queue,
-<<<<<<< HEAD
 	)
 
 	rel := release.New(
@@ -250,16 +238,6 @@
 		ifClient.HelmV1(),
 		gitChartSync,
 		release.Config{LogDiffs: *logReleaseDiffs, UpdateDeps: *updateDependencies},
-=======
-		chartsync.Config{
-			LogDiffs:        *logReleaseDiffs,
-			UpdateDeps:      *updateDependencies,
-			GitTimeout:      *gitTimeout,
-			GitPollInterval: *gitPollInterval,
-			GitDefaultRef:   *gitDefaultRef,
-		},
-		*namespace,
->>>>>>> 284a6dfd
 	)
 
 	// prepare operator and start FluxRelease informer
@@ -286,13 +264,8 @@
 
 	// the status updater, to keep track of the release status for
 	// every HelmRelease
-<<<<<<< HEAD
 	statusUpdater := status.New(ifClient, hrInformer.Lister(), helmClients, *defaultHelmVersion)
-	go statusUpdater.Loop(shutdown, log.With(logger, "component", "statusupdater"))
-=======
-	statusUpdater := status.New(ifClient, hrInformer.Lister(), helmClient)
 	go statusUpdater.Loop(shutdown, *statusUpdateInterval, log.With(logger, "component", "statusupdater"))
->>>>>>> 284a6dfd
 
 	// start HTTP server
 	go daemonhttp.ListenAndServe(*listenAddr, gitChartSync, log.With(logger, "component", "daemonhttp"), shutdown)
